# Byte-compiled / optimized / DLL files
__pycache__/
*.py[cod]

# C extensions
*.so

# Distribution / packaging
.Python
env/
build/
develop-eggs/
dist/
downloads/
eggs/
.eggs/
lib/
lib64/
parts/
sdist/
var/
*.egg-info/
.installed.cfg
*.egg

# PyInstaller
#  Usually these files are written by a python script from a template
#  before PyInstaller builds the exe, so as to inject date/other infos into it.
*.manifest
*.spec

# Installer logs
pip-log.txt
pip-delete-this-directory.txt

# Unit test / coverage reports
htmlcov/
.tox/
.coverage
.coverage.*
.cache
nosetests.xml
coverage.xml
*.cover

# Translations
*.mo
*.pot

# Django stuff:
*.log

# Sphinx documentation
docs/_build/

# PyBuilder
target/

# DotEnv configuration
.env

# Database
*.db
*.rdb

# Pycharm
.idea

# Spyder
.spyproject/

# Jupyter NB Checkpoints
.ipynb_checkpoints/

# Mac OS-specific storage files
.DS_Store

# vim
*.swp
*.swo

# Mypy cache
.mypy_cache/

# data folder
data/
<<<<<<< HEAD
/*.vscode*/
=======

# vscode
.vscode/
>>>>>>> b7f30ea7
<|MERGE_RESOLUTION|>--- conflicted
+++ resolved
@@ -84,10 +84,4 @@
 
 # data folder
 data/
-<<<<<<< HEAD
-/*.vscode*/
-=======
-
-# vscode
-.vscode/
->>>>>>> b7f30ea7
+/*.vscode*/