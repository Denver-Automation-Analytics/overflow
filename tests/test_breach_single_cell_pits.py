import pytest
import numpy as np
from osgeo import gdal
<<<<<<< HEAD
from overflow.breach_single_cell_pits import breach_single_cell_pits_in_chunk,breach_single_cell_pits
=======
>>>>>>> 0b4071aa

from overflow.breach_single_cell_pits import (
    breach_single_cell_pits_in_chunk,
    breach_single_cell_pits,
)

<<<<<<< HEAD
@pytest.fixture
def raster_file_path():
    """Create a fixture to test single cell breaching
=======

@pytest.fixture(name="raster_file_path")
def fixture_raster_file_path():
    """Create a random raster band for testing.
>>>>>>> 0b4071aa

    Yields:
        gdal.Band: A raster band of size 5x5 with random float32 data.
    """
    output_path = "/vsimem/test_raster_breach.tif"
    driver = gdal.GetDriverByName("GTiff")
    dataset = driver.Create(output_path, 5, 5, 1, gdal.GDT_Float32)
    band = dataset.GetRasterBand(1)
    array = np.array(
        [
            [100, 101, 90, 97, 90],
            [103, 102, 80, 96, 95],
            [94, 95, 96, 95, 94],
            [97, 98, 95, 94, 90],
            [95, 90, 85, 40, 92],
        ]
    )
    band.WriteArray(array)
    band.SetNoDataValue(-9999)
    dataset.FlushCache()
    dataset = None
    yield output_path
    gdal.Unlink(output_path)


def test_breach_cingle_cell_pits_in_chunk():

    chunk = np.array(
        [
            [-999, -999, -999, -999, -999, -999, -999, -999, -999],
            [-999, -999, -999, -999, -999, -999, -999, -999, -999],
            [-999, -999, 100, 101, 90, 97, 90, -999, -999],
            [-999, -999, 103, 102, 80, 96, 95, -999, -999],
            [-999, -999, 94, 95, 96, 95, 94, -999, -999],
            [-999, -999, 97, 98, 95, 94, 90, -999, -999],
            [-999, -999, 95, 90, 85, 40, 92, -999, -999],
            [-999, -999, -999, -999, -999, -999, -999, -999, -999],
            [-999, -999, -999, -999, -999, -999, -999, -999, -999],
        ]
    )
    expected = np.array(
        [
            [-999, -999, -999, -999, -999, -999, -999, -999, -999],
            [-999, -999, -999, -999, -999, -999, -999, -999, -999],
            [-999, -999, 100, 90, 90, 97, 90, -999, -999],
            [-999, -999, 97, 87, 80, 85, 95, -999, -999],
            [-999, -999, 94, 95, 96, 95, 94, -999, -999],
            [-999, -999, 97, 92, 95, 94, 90, -999, -999],
            [-999, -999, 95, 90, 85, 40, 92, -999, -999],
            [-999, -999, -999, -999, -999, -999, -999, -999, -999],
            [-999, -999, -999, -999, -999, -999, -999, -999, -999],
        ]
    )
    nodata_value = -999
    _ = breach_single_cell_pits_in_chunk(chunk, nodata_value)
    assert (chunk & expected).all()


def test_breach_single_cell_pits(raster_file_path):

    expected = np.array(
        [
            [100, 90, 90, 97, 90],
            [97, 87, 80, 85, 95],
            [94, 95, 96, 95, 94],
            [97, 92, 95, 94, 90],
            [95, 90, 85, 40, 92],
        ]
    )
    results_path = "/vsimem/test_breach_single_cell_pits.tif"
    breach_single_cell_pits(raster_file_path, results_path, chunk_size=5)
    result = gdal.Open(results_path)
    band = result.GetRasterBand(1)
    band = result.ReadAsArray(0, 0, result.RasterXSize, result.RasterYSize).astype(int)
    assert (band & expected).all()<|MERGE_RESOLUTION|>--- conflicted
+++ resolved
@@ -1,26 +1,17 @@
 import pytest
 import numpy as np
 from osgeo import gdal
-<<<<<<< HEAD
-from overflow.breach_single_cell_pits import breach_single_cell_pits_in_chunk,breach_single_cell_pits
-=======
->>>>>>> 0b4071aa
-
 from overflow.breach_single_cell_pits import (
     breach_single_cell_pits_in_chunk,
     breach_single_cell_pits,
 )
 
-<<<<<<< HEAD
-@pytest.fixture
-def raster_file_path():
-    """Create a fixture to test single cell breaching
-=======
+
 
 @pytest.fixture(name="raster_file_path")
 def fixture_raster_file_path():
     """Create a random raster band for testing.
->>>>>>> 0b4071aa
+
 
     Yields:
         gdal.Band: A raster band of size 5x5 with random float32 data.
