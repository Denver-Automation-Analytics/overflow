import click

from overflow.breach_single_cell_pits import breach_single_cell_pits
<<<<<<< HEAD
from overflow.generate_flow_direction_raster import flow_direction
=======
from overflow.breach_paths_least_cost import breach_paths_least_cost
from overflow.constants import (
    DEFAULT_CHUNK_SIZE,
    DEFAULT_SEARCH_RADIUS,
    DEFAULT_MAX_PITS,
)
>>>>>>> 778c1fb2


@click.group()
def main():
    """The main entry point for the command line interface."""


@main.command(name="breach-single-cell-pits")
@click.option(
    "--input_file",
    help="path to the GDAL supported raster dataset for the DEM",
)
<<<<<<< HEAD
@click.option("--output_file", help="path to the output file")
@click.option("--chunk_size", help="chunk size", default=1000)
=======
@click.option("--output_file", help="path to the output file (must be GeoTiff)")
@click.option("--chunk_size", help="chunk size", default=DEFAULT_CHUNK_SIZE)
>>>>>>> 778c1fb2
def breach_single_cell_pits_cli(input_file: str, output_file: str, chunk_size: int):
    """
    This function is used to breach single cell pits in a DEM.
    The function takes filepath to a GDAL supported raster dataset as
    input and prodeces an output DEM with breached single cell pits.

    Parameters
    ----------
    input_file : str
        Path to the input dem file
    output_file : str
        Path to the output file
    chunk_size : int
        Size of the chunk to be used for processing

    Returns
    -------
    None
    """
    try:
<<<<<<< HEAD

=======
>>>>>>> 778c1fb2
        breach_single_cell_pits(input_file, output_file, chunk_size)
    except Exception as exc:
        print(
            f"breach_single_cell_pits failed with the following exception: {str(exc)}"
        )
<<<<<<< HEAD
        raise click.Abort()  # exit with non-zero exit code. Everytime zero is returned on failure a baby kitten dies


@main.command(name="flow-direction")
@click.option(
    "--input_file",
    help="path to the DEM file",
)
@click.option("--output_file", help="path to the output file")
@click.option("--chunk_size", help="chunk size", default=1000)
def flow_direction_cli(input_file: str, output_file: str, chunk_size: int):
    """
    This function is used to generate flow direction rasters from chunks of a DEM.
    The function takes a chunk of a DEM as input and returns a chunk of DEM with delineated flow direction.
=======
        # exit with non-zero exit code. Everytime zero is returned on failure a baby kitten dies
        raise click.Abort()


@main.command(name="breach-paths-least-cost")
@click.option(
    "--input_file",
    help="path to the GDAL supported raster dataset for the DEM",
)
@click.option("--output_file", help="path to the output file (must be GeoTiff)")
@click.option("--chunk_size", help="chunk size", default=DEFAULT_CHUNK_SIZE)
@click.option("--search_radius", help="search radius", default=DEFAULT_SEARCH_RADIUS)
@click.option("--max_pits", help="max pits", default=DEFAULT_MAX_PITS)
def breach_paths_least_cost_cli(
    input_file: str,
    output_file: str,
    chunk_size: int,
    search_radius: int,
    max_pits: int,
):
    """
    This function is used to breach paths of least cost for pits in a DEM.
    The function takes filepath to a GDAL supported raster dataset as
    input and prodeces an output DEM with breached paths of least cost.
    Only pits that can be solved within the search radius are solved.
>>>>>>> 778c1fb2

    Parameters
    ----------
    input_file : str
        Path to the input dem file
    output_file : str
        Path to the output file
<<<<<<< HEAD
=======
    chunk_size : int
        Size of the chunk to be used for processing. Larger chunk sizes will use more memory.
    search_radius : int
        Search radius in cells to look for solution paths. Larger search radius will use more memory.
    max_pits : int
        Maximum number of pits to solve at once. This is equivalent to the number of threads to use.
        Warning: each additional thread increases the memory usage.
>>>>>>> 778c1fb2

    Returns
    -------
    None
    """
    try:
<<<<<<< HEAD
        flow_direction(input_file, output_file, chunk_size)
    except Exception as exc:
        print(f"flow_direction failed with the following exception: {str(exc)}")
        raise click.Abort()  # exit with non-zero exit code. Everytime zero is returned on failure a baby kitten dies
=======
        breach_paths_least_cost(
            input_file, output_file, chunk_size, search_radius, max_pits
        )
    except Exception as exc:
        print(
            f"breach_paths_least_cost failed with the following exception: {str(exc)}"
        )
        # exit with non-zero exit code. Everytime zero is returned on failure a baby kitten dies
        raise click.Abort()
>>>>>>> 778c1fb2
<|MERGE_RESOLUTION|>--- conflicted
+++ resolved
@@ -1,16 +1,13 @@
 import click
 
 from overflow.breach_single_cell_pits import breach_single_cell_pits
-<<<<<<< HEAD
 from overflow.generate_flow_direction_raster import flow_direction
-=======
 from overflow.breach_paths_least_cost import breach_paths_least_cost
 from overflow.constants import (
     DEFAULT_CHUNK_SIZE,
     DEFAULT_SEARCH_RADIUS,
     DEFAULT_MAX_PITS,
 )
->>>>>>> 778c1fb2
 
 
 @click.group()
@@ -23,13 +20,8 @@
     "--input_file",
     help="path to the GDAL supported raster dataset for the DEM",
 )
-<<<<<<< HEAD
-@click.option("--output_file", help="path to the output file")
-@click.option("--chunk_size", help="chunk size", default=1000)
-=======
 @click.option("--output_file", help="path to the output file (must be GeoTiff)")
 @click.option("--chunk_size", help="chunk size", default=DEFAULT_CHUNK_SIZE)
->>>>>>> 778c1fb2
 def breach_single_cell_pits_cli(input_file: str, output_file: str, chunk_size: int):
     """
     This function is used to breach single cell pits in a DEM.
@@ -50,16 +42,12 @@
     None
     """
     try:
-<<<<<<< HEAD
 
-=======
->>>>>>> 778c1fb2
         breach_single_cell_pits(input_file, output_file, chunk_size)
     except Exception as exc:
         print(
             f"breach_single_cell_pits failed with the following exception: {str(exc)}"
         )
-<<<<<<< HEAD
         raise click.Abort()  # exit with non-zero exit code. Everytime zero is returned on failure a baby kitten dies
 
 
@@ -69,14 +57,15 @@
     help="path to the DEM file",
 )
 @click.option("--output_file", help="path to the output file")
-@click.option("--chunk_size", help="chunk size", default=1000)
+@click.option("--chunk_size", help="chunk size", default=DEFAULT_CHUNK_SIZE)
 def flow_direction_cli(input_file: str, output_file: str, chunk_size: int):
     """
     This function is used to generate flow direction rasters from chunks of a DEM.
     The function takes a chunk of a DEM as input and returns a chunk of DEM with delineated flow direction.
-=======
         # exit with non-zero exit code. Everytime zero is returned on failure a baby kitten dies
         raise click.Abort()
+    """
+    pass
 
 
 @main.command(name="breach-paths-least-cost")
@@ -100,7 +89,6 @@
     The function takes filepath to a GDAL supported raster dataset as
     input and prodeces an output DEM with breached paths of least cost.
     Only pits that can be solved within the search radius are solved.
->>>>>>> 778c1fb2
 
     Parameters
     ----------
@@ -108,8 +96,6 @@
         Path to the input dem file
     output_file : str
         Path to the output file
-<<<<<<< HEAD
-=======
     chunk_size : int
         Size of the chunk to be used for processing. Larger chunk sizes will use more memory.
     search_radius : int
@@ -117,19 +103,12 @@
     max_pits : int
         Maximum number of pits to solve at once. This is equivalent to the number of threads to use.
         Warning: each additional thread increases the memory usage.
->>>>>>> 778c1fb2
 
     Returns
     -------
     None
     """
     try:
-<<<<<<< HEAD
-        flow_direction(input_file, output_file, chunk_size)
-    except Exception as exc:
-        print(f"flow_direction failed with the following exception: {str(exc)}")
-        raise click.Abort()  # exit with non-zero exit code. Everytime zero is returned on failure a baby kitten dies
-=======
         breach_paths_least_cost(
             input_file, output_file, chunk_size, search_radius, max_pits
         )
@@ -138,5 +117,4 @@
             f"breach_paths_least_cost failed with the following exception: {str(exc)}"
         )
         # exit with non-zero exit code. Everytime zero is returned on failure a baby kitten dies
-        raise click.Abort()
->>>>>>> 778c1fb2
+        raise click.Abort()