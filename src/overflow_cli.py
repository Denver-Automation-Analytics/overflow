--- conflicted
+++ resolved
@@ -1,14 +1,10 @@
-<<<<<<< HEAD
+
 
 import click
 
 from overflow.breach_single_cell_pits import breach_single_cell_pits
 from overflow.generate_flow_direction_raster import flow_direction_from_chunks
-=======
-import click
 
-from overflow.breach_single_cell_pits import breach_single_cell_pits
->>>>>>> 0b4071aa
 
 
 @click.group()
@@ -16,23 +12,19 @@
     """The main entry point for the command line interface."""
 
 
-<<<<<<< HEAD
-@main.command()
-=======
+
 @main.command(name="breach-single-cell-pits")
->>>>>>> 0b4071aa
+
 @click.option(
     "--input_file",
     help="path to the DEM file",
 )
 @click.option("--output_file", help="path to the output file")
-<<<<<<< HEAD
+
 @click.option("--chunk_size", help="chunk size", default=1000)
 
-def breach_single_cell_pits(input_file: str, output_file: str, chunk_size: int):
-=======
 def breach_single_cell_pits_cli(input_file: str, output_file: str, chunk_size: int):
->>>>>>> 0b4071aa
+
     """
     This function is used to breach single cell pits in a chunk of a DEM.
     The function takes a chunk of a DEM as input and returns a chunk of DEM with breached single cell pits.
@@ -49,7 +41,7 @@
     None
     """
     try:
-<<<<<<< HEAD
+
         breach_single_cell_pits(input_file, output_file, chunk_size)
     except Exception as exc:
         print(
@@ -57,7 +49,7 @@
         )
         raise click.Abort()  # exit with non-zero exit code. Everytime zero is returned on failure a baby kitten dies
 
-@main.command()
+@main.command(name="generate-flow-direction-raster")
 @click.option(
     "--input_file",
     help="path to the DEM file",
@@ -65,7 +57,7 @@
 @click.option("--output_file", help="path to the output file")
 @click.option("--chunk_size", help="chunk size", default=1000)
 
-def flow_direction_from_chunks(input_file: str, output_file: str, chunk_size: int):
+def flow_direction_from_chunks_cli(input_file: str, output_file: str, chunk_size: int):
     """
     This function is used to generate flow direction rasters from chunks of a DEM.
     The function takes a chunk of a DEM as input and returns a chunk of DEM with delineated flow direction.
@@ -86,11 +78,6 @@
     except Exception as exc:
         print(
             f"flow_direction_from_chunks failed with the following exception: {str(exc)}"
-=======
-        breach_single_cell_pits(input_file, output_file, chunk_size=2000)
-    except Exception as exc:
-        print(
-            f"breach_single_cell_pits failed with the following exception: {str(exc)}"
->>>>>>> 0b4071aa
+
         )
         raise click.Abort()  # exit with non-zero exit code. Everytime zero is returned on failure a baby kitten dies