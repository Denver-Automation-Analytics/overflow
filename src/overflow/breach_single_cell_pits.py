import numpy as np
from numba import njit, prange
from osgeo import gdal

from overflow.util.raster import raster_chunker
from overflow.constants import DEFAULT_CHUNK_SIZE


@njit(parallel=True)
def breach_single_cell_pits_in_chunk(
    chunk: np.ndarray, nodata_value: float
) -> np.ndarray:
    """
    This function is used to breach single cell pits in a chunk of a DEM.
    The function takes a chunk of a DEM as input and returns a chunk of DEM with breached single cell pits.

    Parameters
    ----------
    chunk : np.ndarray
        A chunk of a DEM.

    Returns
    -------
    np.ndarray
        A chunk of a DEM with breached single cell pits.
    """
    dx = [1, 1, 1, 0, -1, -1, -1, 0]
    dy = [-1, 0, 1, 1, 1, 0, -1, -1]
    dx2 = [2, 2, 2, 2, 2, 1, 0, -1, -2, -2, -2, -2, -2, -1, 0, 1]
    dy2 = [-2, -1, 0, 1, 2, 2, 2, 2, 2, 1, 0, -1, -2, -2, -2, -2]
    breachcell = [0, 0, 1, 1, 2, 2, 3, 3, 4, 4, 5, 5, 6, 6, 7, 0]
    # Create a copy of the chunk

    rows, cols = chunk.shape
    # Loop through each cell in the chunk
    unsolved_pits_raster = np.zeros(chunk.shape, dtype=np.int8)
    # pylint: disable=not-an-iterable
    for row in prange(2, rows - 2):
        for col in range(2, cols - 2):
            z = chunk[row, col]
            if z != nodata_value:
                flag = True
                for k in range(8):
                    zn = chunk[row + dy[k], col + dx[k]]
<<<<<<< HEAD
                    if zn <= z and zn != nodata_value:
=======
                    if zn <= z or zn == nodata_value:
>>>>>>> 778c1fb2
                        flag = False
                        break

                if flag:
                    unsolved_pits_raster[row, col] = 1

    pit_indicies = np.argwhere(unsolved_pits_raster == 1)

    for row, col in pit_indicies:
        solved = False
        z = chunk[row, col]
        for k in range(16):
            zn = chunk[row + dy2[k], col + dx2[k]]
<<<<<<< HEAD
            if zn <= z and zn != nodata_value:
=======
            if zn <= z or zn == nodata_value:
>>>>>>> 778c1fb2
                solved = True
                chunk[row + dy[breachcell[k]], col + dx[breachcell[k]]] = (z + zn) / 2
        if solved:
            unsolved_pits_raster[row, col] = 0

    return unsolved_pits_raster


<<<<<<< HEAD
def breach_single_cell_pits(input_path, output_path, chunk_size=2000):
    """
    This function is used to breach single cell pits in a DEM raster.
    """
=======
def breach_single_cell_pits(
    input_path: str, output_path: str, chunk_size: int = DEFAULT_CHUNK_SIZE
):
>>>>>>> 778c1fb2
    input_raster = gdal.Open(input_path)
    projection = input_raster.GetProjection()
    transform = input_raster.GetGeoTransform()

    band = input_raster.GetRasterBand(1)
    nodata_value = band.GetNoDataValue()
    driver = gdal.GetDriverByName("GTiff")
    dataset = driver.Create(
        output_path,
        input_raster.RasterYSize,
        input_raster.RasterXSize,
        1,
        gdal.GDT_Float32,
    )

    dataset.SetProjection(projection)
    dataset.SetGeoTransform(transform)
    output_band = dataset.GetRasterBand(1)
    output_band.SetNoDataValue(nodata_value)
    for chunk in raster_chunker(band, chunk_size=chunk_size, chunk_buffer_size=2):
        _ = breach_single_cell_pits_in_chunk(chunk.data, nodata_value)
        chunk.write(output_band)<|MERGE_RESOLUTION|>--- conflicted
+++ resolved
@@ -42,11 +42,7 @@
                 flag = True
                 for k in range(8):
                     zn = chunk[row + dy[k], col + dx[k]]
-<<<<<<< HEAD
-                    if zn <= z and zn != nodata_value:
-=======
                     if zn <= z or zn == nodata_value:
->>>>>>> 778c1fb2
                         flag = False
                         break
 
@@ -60,11 +56,7 @@
         z = chunk[row, col]
         for k in range(16):
             zn = chunk[row + dy2[k], col + dx2[k]]
-<<<<<<< HEAD
-            if zn <= z and zn != nodata_value:
-=======
             if zn <= z or zn == nodata_value:
->>>>>>> 778c1fb2
                 solved = True
                 chunk[row + dy[breachcell[k]], col + dx[breachcell[k]]] = (z + zn) / 2
         if solved:
@@ -73,16 +65,9 @@
     return unsolved_pits_raster
 
 
-<<<<<<< HEAD
-def breach_single_cell_pits(input_path, output_path, chunk_size=2000):
-    """
-    This function is used to breach single cell pits in a DEM raster.
-    """
-=======
 def breach_single_cell_pits(
     input_path: str, output_path: str, chunk_size: int = DEFAULT_CHUNK_SIZE
 ):
->>>>>>> 778c1fb2
     input_raster = gdal.Open(input_path)
     projection = input_raster.GetProjection()
     transform = input_raster.GetGeoTransform()
